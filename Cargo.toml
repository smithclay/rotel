[package]
name = "rotel"
version = "0.0.1-alpha1"
edition = "2024"
homepage = "https://github.com/streamfold/rotel"
readme = "README.md"
rust-version = "1.85.1"
default-run = "rotel"

[dependencies]
clap = { version = "4.5.23", features = ["derive", "env"] }
tokio = { version = "1.43.0", features = ["full"] }
tokio-util = "0.7.13"
tokio-stream = "0.1.17"
tracing = "0.1"
tracing-subscriber = { version = "0.3.19", features = ["env-filter"] }
tracing-log = "0.2.0"
tracing-bunyan-formatter = "0.3.10"
tracing-appender = "0.2.3"
tonic = { version = "0.12.3", features = ["gzip", "tls", "tls-roots", "tls-native-roots"] }
opentelemetry = "0.29.0"
opentelemetry_sdk = { version = "0.29.0" }
opentelemetry-proto = { version = "0.29.0" }
flume = { version = "0.11.1", features = ["async"] }
http-body-util = "0.1.2"
http = "1.2.0"
hyper-util = { version = "0.1", features = ["full"] }
hyper = { version = "1", features = ["full"] }
prost = "0.13.4"
flate2 = { version = "1.0", features = ["zlib-ng"], default-features = false }
futures = "0.3.31"
daemonize = { git = "https://github.com/mheffner/daemonize", branch = "passy-pr54" }
humantime = "2.1.0"
rand = "0.8.5"
bytes = "1.9.0"
read-restrict = "0.3.0"
tower = { version = "0.5.2", features = ["retry", "timeout"] }
tower-http = { version = "0.6.2", features = ["limit", "trace", "compression-gzip", "validate-request"] }
url = "2.5.4"
hyper-rustls = { version = "0.27.5", features = ["http2"] }
rustls = "0.23.20"
rustls-pki-types = "1.10.0"
pprof = { version = "0.14.0", features = ["flamegraph", "prost", "prost-codec"], optional = true }
num_cpus = "1.16.0"
hex = "0.4.3"
serde_json = "1.0.135"
opentelemetry-semantic-conventions = { version = "0.29.0", features = ["semconv_experimental"] }
gethostname = "0.5.0"
libc = "0.2.170"
pin-project = "1.1.10"
futures-util = "0.3.31"
<<<<<<< HEAD
chrono = "0.4.39"
pyo3 = "0.24.1"
=======
lambda-extension = "0.11.0"
serde = { version = "1.0.217", features = ["derive"] }
dotenvy = "0.15.7"
>>>>>>> 2c219f87

[dev-dependencies]
tokio-test = "0.4.4"
utilities = { path = "utilities" }
httpmock = "0.7.0"
criterion = { version = "0.5.1", features = ["async_tokio"] }
tracing-test = "0.2.5"
tempfile = "3.19.1"

[build-dependencies]
prost-build = "0.13.4"

[features]
pprof = ["dep:pprof"]

[[bench]]
name = "flume_bench"
harness = false

[[bench]]
name = "clone_trace_request_bench"
harness = false

[[bench]]
name = "encode_otlp_trace_bench"
harness = false

[[bin]]
name = "rotel"

[[bin]]
name = "rotel-lambda-extension"

[profile.release]
lto = "fat"<|MERGE_RESOLUTION|>--- conflicted
+++ resolved
@@ -49,14 +49,10 @@
 libc = "0.2.170"
 pin-project = "1.1.10"
 futures-util = "0.3.31"
-<<<<<<< HEAD
-chrono = "0.4.39"
 pyo3 = "0.24.1"
-=======
 lambda-extension = "0.11.0"
 serde = { version = "1.0.217", features = ["derive"] }
 dotenvy = "0.15.7"
->>>>>>> 2c219f87
 
 [dev-dependencies]
 tokio-test = "0.4.4"
